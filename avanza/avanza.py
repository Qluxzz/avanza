from datetime import date, datetime
import math
import time
from typing import Any, Callable, Dict, List, Optional, Sequence, Union

import requests

from avanza.entities import StopLossOrderEvent, StopLossTrigger
from avanza.models import *

from .avanza_socket import AvanzaSocket
from .constants import (
    ChannelType,
    HttpMethod,
    InsightsReportTimePeriod,
    InstrumentType,
    ListType,
    OrderType,
    Resolution,
    Route,
    TimePeriod,
    TransactionsDetailsType,
    Condition,
)
from .credentials import (
    backwards_compatible_serialization,
    BaseCredentials,
    SecretCredentials,
)

BASE_URL = "https://www.avanza.se"
MIN_INACTIVE_MINUTES = 30
MAX_INACTIVE_MINUTES = 60 * 24


class Avanza:
    def __init__(
        self,
        credentials: Union[BaseCredentials, Dict[str, str]],
        retry_with_next_otp: bool = True,
        quiet: bool = False,
    ):
        """

        Args:

            credentials: Login credentials. Can be multiple variations
                Either an instance of TokenCredentials or of SecretCredentials
                Or a dictionary as the following:
                Using TOTP secret:
                    {
                        'username': 'MY_USERNAME',
                        'password': 'MY_PASSWORD',
                        'totpSecret': 'MY_TOTP_SECRET'
                    }
                Using TOTP code:
                    {
                        'username': 'MY_USERNAME',
                        'password': 'MY_PASSWORD',
                        'totpCode': 'MY_TOTP_CODE'
                    }

            retry_with_next_otp: If

                a) the server responded with 401 Unauthorized when trying to
                   log in, and
                b) the TOTP code used for logging in was generated from a TOTP
                   secret provided in credentials,

                then wait until the next TOTP time-step window and try again
                with the new OTP. Re-retrying with a new OTP prevents a program
                using avanza-api from crashing with a 401 HTTP error if, for
                example, the program is run a second time shortly after it was
                previously run.

            quiet: Do not print a status message if waiting for the next TOTP
                time-step window.

        """
        if isinstance(credentials, dict):
            credentials: BaseCredentials = backwards_compatible_serialization(
                credentials
            )
        self._retry_with_next_otp = retry_with_next_otp
        self._quiet = quiet

        self._authenticationTimeout = MAX_INACTIVE_MINUTES
        self._session = requests.Session()

        try:
            response_body = self.__authenticate(credentials)
        except requests.exceptions.HTTPError as http_error:
            if (
                http_error.response.status_code == 401
                and isinstance(credentials, SecretCredentials)
                and self._retry_with_next_otp
            ):
                # Wait for the next TOTP time-step window and try with the new OTP
                default_otp_interval: int = 30  # We use this pyotp/RFC 6238 default
                now: float = datetime.now().timestamp()
                time_to_wait: int = math.ceil(
                    (default_otp_interval - now) % default_otp_interval
                )
                if not self._quiet:
                    print(
                        "Server returned 401 when trying to log in. "
                        f"Will retry with the next OTP in {time_to_wait}s..."
                    )
                time.sleep(time_to_wait)
                response_body = self.__authenticate(credentials)
            else:
                raise

        self._authentication_session = response_body["authenticationSession"]
        self._push_subscription_id = response_body["pushSubscriptionId"]
        self._customer_id = response_body["customerId"]

        self._socket = AvanzaSocket(
            self._push_subscription_id, self._session.cookies.get_dict()
        )

    def __authenticate(self, credentials: BaseCredentials):
        if (
            not MIN_INACTIVE_MINUTES
            <= self._authenticationTimeout
            <= MAX_INACTIVE_MINUTES
        ):
            raise ValueError(
                f"Session timeout not in range {MIN_INACTIVE_MINUTES} - {MAX_INACTIVE_MINUTES} minutes"
            )

        data = {
            "maxInactiveMinutes": self._authenticationTimeout,
            "username": credentials.username,
            "password": credentials.password,
        }

        response = self._session.post(
            f"{BASE_URL}{Route.AUTHENTICATION_PATH.value}", json=data
        )

        response.raise_for_status()

        response_body = response.json()

        # No second factor required, continue with normal login
        if response_body.get("twoFactorLogin") is None:
            self._security_token = response.headers.get("X-SecurityToken")
            return response_body["successfulLogin"]

        tfa_method = response_body["twoFactorLogin"].get("method")

        if tfa_method != "TOTP":
            raise ValueError(f"Unsupported two factor method {tfa_method}")

        return self.__validate_2fa(credentials)

    def __validate_2fa(self, credentials: BaseCredentials):
        response = self._session.post(
            f"{BASE_URL}{Route.TOTP_PATH.value}",
            json={"method": "TOTP", "totpCode": credentials.totp_code},
        )

        response.raise_for_status()

        self._security_token = response.headers.get("X-SecurityToken")

        response_body = response.json()

        return response_body

    def __call(
        self, method: HttpMethod, path: str, options=None, return_content: bool = False
    ):
        method_call = {
            HttpMethod.GET: self._session.get,
            HttpMethod.POST: self._session.post,
            HttpMethod.PUT: self._session.put,
            HttpMethod.DELETE: self._session.delete,
        }.get(method)

        if method_call is None:
            raise ValueError(f"Unknown method type {method}")

        data = {}
        if method == HttpMethod.GET:
            data["params"] = options
        else:
            data["json"] = options

        response = method_call(
            f"{BASE_URL}{path}",
            headers={
                "X-AuthenticationSession": self._authentication_session,
                "X-SecurityToken": self._security_token,
            },
            **data,
        )

        response.raise_for_status()

        # Some routes like add/remove instrument from a watch list
        # only returns 200 OK with no further data about if the operation succeeded
        if len(response.content) == 0:
            return None

        if return_content:
            return response.content

        return response.json()

    async def subscribe_to_id(
<<<<<<< HEAD
        self,
        channel: ChannelType,
        id: str,
        callback: Callable[[str, dict], Any],
        wait_for_reply_timeout_seconds = None
=======
        self, channel: ChannelType, id: str, callback: Callable[[str, dict], Any]
>>>>>>> d0cba88d
    ):
        await self.subscribe_to_ids(channel, [id], callback, wait_for_reply_timeout_seconds)

    async def subscribe_to_ids(
        self,
        channel: ChannelType,
        ids: Sequence[str],
        callback: Callable[[str, dict], Any],
<<<<<<< HEAD
        wait_for_reply_timeout_seconds = None
=======
>>>>>>> d0cba88d
    ):
        if not callable(callback):
            raise ValueError("callback parameter has to be a function!")

        if not self._socket._connected:
            await self._socket.init()

<<<<<<< HEAD
        await self._socket.subscribe_to_ids(
            channel,
            ids,
            callback,
            wait_for_reply_timeout_seconds
        )
=======
        await self._socket.subscribe_to_ids(channel, ids, callback)
>>>>>>> d0cba88d

    def get_overview(self) -> Overview:
        """Get account and category overviews"""
        return self.__call(HttpMethod.GET, Route.CATEGORIZED_ACCOUNTS.value)

    def get_accounts_positions(self) -> AccountPositions:
        """Get investment positions for all account"""

        return self.__call(HttpMethod.GET, Route.ACCOUNTS_POSITIONS_PATH.value)

    def get_account_performance_chart_data(
        self, url_parameters_ids: list[str], time_period: TimePeriod
    ) -> AccountPositions:
        """Get performance chart for accounts.

        Args:

            url_parameters_ids: Scrambled account ids.
                Can be found in the overview response.

            time_period: Time period to get chart data for

        """
        return self.__call(
            HttpMethod.POST,
            Route.ACCOUNT_PERFORMANCE_CHART_PATH.value,
            {
                "scrambledAccountIds": url_parameters_ids,
                "timePeriod": time_period.value,
            },
        )

    def get_watchlists(self) -> List[WatchList]:
        """Get your "Bevakningslistor" """
        return self.__call(HttpMethod.GET, Route.WATCHLISTS_PATH.value)

    def add_to_watchlist(self, instrument_id: str, watchlist_id: str) -> None:
        """Add an instrument to the specified watchlist

        This function returns None if the request was 200 OK,
        but there is no guarantee that the instrument was added to the list,
        verify this by calling get_watchlists()
        """
        return self.__call(
            HttpMethod.POST,
            Route.WATCHLISTS_ADD_PATH.value.format(watchlist_id, instrument_id),
        )

    def remove_from_watchlist(self, instrument_id: str, watchlist_id: str) -> None:
        """Remove an instrument to the specified watchlist

        This function returns None if the request was 200 OK,
        but there is no guarantee that the instrument was removed from the list,
        verify this by calling get_watchlists()
        """
        return self.__call(
            HttpMethod.POST,
            Route.WATCHLISTS_REMOVE_PATH.value.format(watchlist_id, instrument_id),
        )

    def get_fund_info(self, fund_id: str) -> FundInfo:
        """Get info about a fund"""

        return self.__call(HttpMethod.GET, Route.FUND_PATH.value.format(fund_id))

    def get_stock_info(self, stock_id: str) -> StockInfo:
        """Returns info about a stock"""

        return self.get_instrument(InstrumentType.STOCK, stock_id)

    def get_certificate_info(self, certificate_id: str) -> CertificateInfo:
        """Returns info about a certificate"""

        return self.get_instrument(InstrumentType.CERTIFICATE, certificate_id)

    def get_certificate_details(self, certificate_id: str) -> CertificateDetails:
        """Returns additional info about a certificate"""

        return self.get_instrument_details(InstrumentType.CERTIFICATE, certificate_id)

    def get_etf_details(self, etf_id: str) -> EtfDetails:
        return self.get_instrument_details(InstrumentType.EXCHANGE_TRADED_FUND, etf_id)

    def get_warrant_info(self, warrant_id: str) -> WarrantInfo:
        """Returns info about a warrant"""

        return self.get_instrument(InstrumentType.WARRANT, warrant_id)

    def get_index_info(self, index_id: str) -> IndexInfo:
        """Returns info about an index"""

        # Works when sending InstrumentType.STOCK, but not InstrumentType.INDEX
        return self.get_instrument(InstrumentType.STOCK, index_id)

    def get_analysis(self, instrument_id: str):
        """Returns analysis data for an instrument"""

        return self.__call(
            HttpMethod.GET, Route.ANALYSIS_PATH.value.format(instrument_id)
        )

    def get_instrument(self, instrument_type: InstrumentType, instrument_id: str):
        """
        Get instrument info
        For more info on return models for this function see functions
        [
            get_stock_info(),
            get_fund_info(),
            get_certificate_info(),
            get_index_info(),
            get_warrant_info()
        ]
        """

        return self.__call(
            HttpMethod.GET,
            Route.INSTRUMENT_PATH.value.format(instrument_type.value, instrument_id),
        )

    def get_instrument_details(
        self, instrument_type: InstrumentType, instrument_id: str
    ):
        """
        Get additional instrument info
        """
        if instrument_type is InstrumentType.EXCHANGE_TRADED_FUND:
            return self.__call(
                HttpMethod.GET, Route.ETF_DETAILS_PATH.value.format(instrument_id)
            )
        else:
            return self.__call(
                HttpMethod.GET,
                Route.INSTRUMENT_DETAILS_PATH.value.format(
                    instrument_type.value, instrument_id
                ),
            )

    def search_for_stock(self, query: str, limit: int = 10) -> SearchResults:
        """Search for a stock

        Args:

            query: can be a ISIN ('US0378331005'),
                name ('Apple'),
                tickerSymbol ('AAPL')

            limit: maximum number of results to return

        """
        return self.search_for_instrument(InstrumentType.STOCK, query, limit)

    def search_for_fund(self, query: str, limit: int = 10) -> SearchResults:
        """Search for a fund

        Args:

            query: can be a ISIN ('SE0012454338'),
                name ('Avanza'),
                tickerSymbol ('Avanza Europa')

            limit: maximum number of results to return

        """

        return self.search_for_instrument(InstrumentType.FUND, query, limit)

    def search_for_certificate(self, query: str, limit: int = 10) -> SearchResults:
        """Search for a certificate

        Args:

            query: can be a ISIN, name or tickerSymbol

            limit: maximum number of results to return

        """

        return self.search_for_instrument(InstrumentType.CERTIFICATE, query, limit)

    def search_for_warrant(self, query: str, limit: int = 10) -> SearchResults:
        """Search for a warrant

        Args:

            query: can be a ISIN, name or tickerSymbol

            limit: maximum number of results to return

        """

        return self.search_for_instrument(InstrumentType.WARRANT, query, limit)

    def search_for_instrument(
        self, instrument_type: InstrumentType, query: str, limit: int = 10
    ):
        """Search for a specific instrument

        Args:

            instrument_type: can be STOCK, FUND, BOND etc

            query: can be a ISIN, name or tickerSymbol

            limit: maximum number of results to return

        """

        options = {
            "query": query,
            "searchFilter": {"types": [instrument_type.value.upper()]},
            "pagination": {"from": 0, "size": limit},
        }
        result = self.__call(
            HttpMethod.POST, Route.INSTRUMENT_SEARCH_PATH.value, options=options
        )
        return result["hits"]

    def get_order_books(self, order_book_ids: Sequence[str]) -> List[OrderBook]:
        """Get info about multiple order books"""

        return self.__call(
            HttpMethod.GET,
            Route.ORDERBOOK_LIST_PATH.value.format(",".join(order_book_ids)),
        )

    def get_insights_report(
        self, account_id: str, time_period: InsightsReportTimePeriod
    ) -> InsightsReport:
        """Get report about the development of your owned positions during the specified timeperiod"""
        return self.__call(
            HttpMethod.GET,
            Route.INSIGHTS_PATH.value.format(time_period.value, account_id),
        )

    def get_deals(self):
        """Get currently active deals"""
        return self.__call(HttpMethod.GET, Route.DEALS_PATH.value)

    def get_orders(self):
        """Get currently active orders"""
        return self.__call(HttpMethod.GET, Route.ORDERS_PATH.value)

    def get_inspiration_lists(self) -> List[InspirationListItem]:
        """Get all available inspiration lists

        This returns lists similar to the ones found on:

        https://www.avanza.se/aktier/aktieinspiration.html

        https://www.avanza.se/fonder/fondinspiration.html

        """
        return self.__call(HttpMethod.GET, Route.INSPIRATION_LIST_PATH.value.format(""))

    def get_inspiration_list(self, list_id: Union[ListType, str]) -> InspirationList:
        """Get inspiration list

        Some lists have an id of an enum value described in ListType, but they can also just have a string id.
        An example is hhSK8W1o which corresponds to "Most owned stocks", which isn't described in the ListType enum

        """

        id = list_id.value if isinstance(list_id, ListType) else list_id

        return self.__call(HttpMethod.GET, Route.INSPIRATION_LIST_PATH.value.format(id))

    def get_chart_data(
        self,
        order_book_id: str,
        period: TimePeriod,
        resolution: Optional[Resolution] = None,
    ) -> ChartData:
        """Return chart data for an order book for the specified time period with given resolution"""
        options = {"timePeriod": period.value.lower()}

        if resolution is not None:
            options["resolution"] = resolution.value.lower()

        return self.__call(
            HttpMethod.GET, Route.CHARTDATA_PATH.value.format(order_book_id), options
        )

    def place_order(
        self,
        account_id: str,
        order_book_id: str,
        order_type: OrderType,
        price: float,
        valid_until: date,
        volume: int,
        condition: Condition = Condition.NORMAL,
    ):
        """Place an order

        Returns:

            If the order was successfully placed:

            {
                message: str,
                orderId: str,
                orderRequestStatus: 'SUCCESS'
            }

            If the order was not placed:

            {
                message: str,
                orderRequestStatus: 'ERROR'
            }
        """

        return self.__call(
            HttpMethod.POST,
            Route.ORDER_PLACE_PATH.value,
            {
                "accountId": account_id,
                "orderbookId": order_book_id,
                "side": order_type.value,
                "condition": condition.value,
                "price": price,
                "validUntil": valid_until.isoformat(),
                "volume": volume,
            },
        )

    def place_order_buy_fund(self, account_id: str, order_book_id: str, amount: float):
        """Place a buy order for a fund

        Returns:

            {
                message: str,
                orderId: str,
                accountId: str,
                orderRequestStatus: str
            }
        """

        return self.__call(
            HttpMethod.POST,
            Route.ORDER_PLACE_PATH_BUY_FUND.value,
            {"orderbookId": order_book_id, "accountId": account_id, "amount": amount},
        )

    def place_order_sell_fund(self, account_id: str, order_book_id: str, volume: float):
        """Place a sell order for a fund

        Returns:

            {
                message: str,
                orderId: str,
                accountId: str,
                orderRequestStatus: str
            }
        """

        return self.__call(
            HttpMethod.POST,
            Route.ORDER_PLACE_PATH_SELL_FUND.value,
            {"orderbookId": order_book_id, "accountId": account_id, "volume": volume},
        )

    def place_stop_loss_order(
        self,
        parent_stop_loss_id: str,
        account_id: str,
        order_book_id: str,
        stop_loss_trigger: StopLossTrigger,
        stop_loss_order_event: StopLossOrderEvent,
    ):
        """Place an stop loss order

        Args:

            parent_stop_loss_id: The id of the parent stop loss order. If this is the first stop loss order, this should be "0".

            account_id: A valid account id.

            order_book_id: The order book id of the instrument to place the stop loss order for.

            stop_loss_trigger: The stop loss trigger type.

            stop_loss_order_event: The stop loss order event type.

        Returns:

            If the order was successfully placed:

            {
                status: 'SUCCESS',
                stoplossOrderId: str
            }

            If the order was not placed:

            {
                status: str,
                stoplossOrderId: str
            }
        """

        return self.__call(
            HttpMethod.POST,
            Route.ORDER_PLACE_STOP_LOSS_PATH.value,
            {
                "parentStopLossId": parent_stop_loss_id,
                "accountId": account_id,
                "orderBookId": order_book_id,
                "stopLossTrigger": {
                    "type": stop_loss_trigger.type.value,
                    "value": stop_loss_trigger.value,
                    "validUntil": stop_loss_trigger.valid_until.isoformat(),
                    "valueType": stop_loss_trigger.value_type.value,
                    "triggerOnMarketMakerQuote": stop_loss_trigger.trigger_on_market_maker_quote,
                },
                "stopLossOrderEvent": {
                    "type": stop_loss_order_event.type.value,
                    "price": stop_loss_order_event.price,
                    "volume": stop_loss_order_event.volume,
                    "validDays": stop_loss_order_event.valid_days,
                    "priceType": stop_loss_order_event.price_type.value,
                    "shortSellingAllowed": stop_loss_order_event.short_selling_allowed,
                },
            },
        )

    def edit_order(
        self,
        order_id: str,
        account_id: str,
        price: float,
        valid_until: date,
        volume: int,
    ):
        """Update an existing order

        Returns:

            {
                orderRequestStatus: str,
                message: str,
                parameters: List[str],
                orderId: str
            }
        """

        return self.__call(
            HttpMethod.POST,
            Route.ORDER_EDIT_PATH.value,
            {
                "accountId": account_id,
                "metadata":
                    {
                        "orderEntryMode": "STANDARD"
                    },
                "openVolume": None,
                "orderId": order_id,
                "price": price,
                "validUntil": valid_until.isoformat(),
                "volume": volume,
            },
        )

    def get_order(self, account_id: str, order_id: str):
        """Get an existing order

        Returns:

            {
                'account': {
                    'buyingPower': float,
                    'id': str,
                    'name': str,
                    'totalBalance': float,
                    'type': str
                },
                'brokerTradeSummary': {
                    'items': [{
                        'brokerCode': str,
                        'buyVolume': int,
                        'netBuyVolume': int,
                        'sellVolume': int
                    }],
                    'orderbookId': str
                },
                'customer': {
                    'courtageClass': str,
                    'showCourtageClassInfoOnOrderPage': bool
                },
                'firstTradableDate': str,
                'hasInstrumentKnowledge': bool,
                'hasInvestmentFees': {'buy': bool, 'sell': bool},
                'hasShortSellKnowledge': bool,
                'lastTradableDate': str,
                'latestTrades': [{
                    'buyer': str,
                    'cancelled': bool,
                    'dealTime': str,
                    'matchedOnMarket': bool,
                    'price': float,
                    'seller': str,
                    'volume': int
                }],
                'marketMakerExpected': bool,
                'marketTrades': bool,
                'order': {
                    'orderCondition': str,
                    'orderType': str,
                    'price': float,
                    'validUntil': str,
                    'volume': int
                },
                'orderDepthLevels': List,
                'orderDepthReceivedTime': str,
                'orderbook': {
                    'change': float,
                    'changePercent': float,
                    'currency': str,
                    'exchangeRate': float,
                    'flagCode': str,
                    'highestPrice': float,
                    'id': str,
                    'lastPrice': float,
                    'lastPriceUpdated': str,
                    'lowestPrice': float,
                    'name': str,
                    'positionVolume': float,
                    'tickerSymbol': str,
                    'totalValueTraded': float,
                    'totalVolumeTraded': float,
                    'tradable': bool,
                    'tradingUnit': int,
                    'type': str,
                    'volumeFactor': float
                },
                'tickSizeRules': [{
                    'maxPrice': int,
                    'minPrice': int,
                    'tickSize': int
                }],
                'untradableDates': List[str]
            }
        """

        return self.__call(
            HttpMethod.GET,
            Route.ORDER_GET_PATH.value.format(
                # Have tried this with three different instrument types
                # (STOCK, FUND, CERTIFICATE)
                # and it only seems to work when sending the instrument type
                # as STOCK
                InstrumentType.STOCK.value,
                account_id,
                order_id,
            ),
        )

    def get_all_stop_losses(self):
        """Get open stop losses

        Returns:

            [{
                "id": str,
                "status": str,
                "account": {
                    "id": str,
                    "name": str,
                    "type": str,
                    "urlParameterId": str
                },
                "orderbook": {
                    "id": str,
                    "name": str,
                    "countryCode": str,
                    "currency": str,
                    "shortName": str,
                    "type": str
                },
                "hasExcludingChildren": bool,
                "message": str,
                "trigger": {
                    "value": int,
                    "type": str,
                    "validUntil": str,
                    "valueType": str
                },
                "order": {
                    "type": str,
                    "price": int,
                    "volume": int,
                    "shortSellingAllowed": bool,
                    "validDays": int,
                    "priceType": str,
                    "priceDecimalPrecision": 0
                },
                "editable": bool,
                "deletable": bool
            }]
        """
        return self.__call(HttpMethod.GET, Route.STOP_LOSS_PATH.value)

    def delete_stop_loss_order(self, account_id: str, stop_loss_id: str):
        """delete a stop loss order

        Args:

            stop_loss_id: The id of the stop loss order to delete.

            account_id: A valid account id.

        Returns:
            Nothing
        """

        return self.__call(
            HttpMethod.DELETE,
            Route.ORDER_DELETE_STOP_LOSS_PATH.value.format(
                account_id,
                stop_loss_id,
            ),
        )

    def delete_order(self, account_id: str, order_id: str):
        """Delete an existing order

        Returns:

            {
                messages: str,
                orderId: str,
                parameters: List[str],
                orderRequestStatus: str
            }
        """
        return self.__call(
            HttpMethod.POST,
            Route.ORDER_DELETE_PATH.value,
            {"accountId": account_id, "orderId": order_id},
        )

    def get_monthly_savings_by_account_id(self, account_id: str):
        """Get monthly savings at avanza for specific account

        Returns:

            {
                'monthlySavings': [{
                    'account': {
                        'id': str,
                        'name': str,
                        'type': str
                    },
                    'amount': float,
                    'cash': {'amount': float, 'percent': float},
                    'externalAccount': {
                        'accountNumber': str,
                        'bankName': str,
                        'clearingNumber': str
                    },
                    'fundDistributions': [{
                        'amount': float,
                        'orderbook': {
                            'buyable': bool,
                            'id': str,
                            'name': str
                        },
                        'percent': float
                    },
                    'id': str,
                    'name': str,
                    'purchaseDay': int,
                    'status': str,
                    'transferDay': int
                }],
                'totalAmount': float
            }
        """

        return self.__call(
            HttpMethod.GET, Route.MONTHLY_SAVINGS_PATH.value.format(account_id)
        )

    def get_all_monthly_savings(self):
        """Get your monthly savings at Avanza

        Returns:

            {
                'monthlySavings': [{
                    'account': {
                        'id': str,
                        'name': str,
                        'type': str
                    },
                    'amount': float,
                    'cash': {'amount': float, 'percent': float},
                    'externalAccount': {
                        'accountNumber': str,
                        'bankName': str,
                        'clearingNumber': str
                    },
                    'fundDistributions': [{
                        'amount': float,
                        'orderbook': {
                            'buyable': bool,
                            'id': str,
                            'name': str
                        },
                        'percent': float
                    },
                    'id': str,
                    'name': str,
                    'purchaseDay': int,
                    'status': str,
                    'transferDay': int
                }],
                'totalAmount': float
            }
        """

        return self.__call(HttpMethod.GET, Route.MONTHLY_SAVINGS_PATH.value.format(""))

    def pause_monthly_saving(self, account_id: str, monthly_savings_id: str):
        """Pause an active monthly saving

        Returns:
            'OK'

        """

        return self.__call(
            HttpMethod.PUT,
            Route.MONTHLY_SAVINGS_PAUSE_PATH.value.format(
                account_id, monthly_savings_id
            ),
        )

    def resume_monthly_saving(self, account_id: str, monthly_savings_id: str):
        """Resume a paused monthly saving

        Returns:
            'OK'

        """

        return self.__call(
            HttpMethod.PUT,
            Route.MONTHLY_SAVINGS_RESUME_PATH.value.format(
                account_id, monthly_savings_id
            ),
        )

    def delete_monthly_saving(self, account_id: str, monthly_savings_id: str) -> None:
        """Deletes a monthly saving

        Returns:
            None

        """

        return self.__call(
            HttpMethod.DELETE,
            Route.MONTHLY_SAVINGS_REMOVE_PATH.value.format(
                account_id, monthly_savings_id
            ),
        )

    def create_monthly_saving(
        self,
        account_id: str,
        amount: int,
        transfer_day_of_month: int,
        purchase_day_of_month: int,
        clearing_and_account_number: str,
        fund_distribution: Dict[str, int],
    ):
        """Create a monthly saving at Avanza

        Args:

            account_id: The Avanza account to which the withdrawn money should be transferred to

            amount: minimum amount 100 (SEK)
                the amount that should be withdrawn from the external account every month

            transfer_day_of_month: valid range (1-31)
                when the money should be withdrawn from the external account

            purchase_day_of_month: valid range (1-31)
                when the funds should be purchased,
                must occur after the transfer_day_of_month

            clearing_and_account_number: The external account from which the money for the monthly savings should be withdrawn from,
                has to be formatted as follows 'XXXX-XXXXXXXXX'

            fund_distrubution: the percentage distribution of the funds
                The key is the funds id and the value is the distribution of the amount in a whole percentage
                The sum of the percentages has to total 100

                Examples:
                    {'41567': 100}
                    {'41567': 50, '878733': 50}
                    {'41567': 25, '878733': 75}

        Returns:

            {
                'monthlySavingId': str,
                'status': str
            }

            monthlySavingId has the following format: 'XX^XXXXXXXXXXXXX^XXXXXX'
            status should have the value 'ACCEPTED' if the monthly saving was created successfully
        """

        if not 1 <= transfer_day_of_month <= 31:
            raise ValueError(
                "transfer_day_of_month is outside the valid range of (1-31)"
            )

        if not 1 <= purchase_day_of_month <= 31:
            raise ValueError(
                "purchase_day_of_month is outside the valid range of (1-31)"
            )

        if transfer_day_of_month >= purchase_day_of_month:
            raise ValueError(
                "transfer_day_of_month must occur before purchase_day_of_month"
            )

        if len(fund_distribution) == 0:
            raise ValueError("No founds were specified in the fund_distribution")

        if sum(fund_distribution.values()) != 100:
            raise ValueError("The fund_distribution values must total 100")

        return self.__call(
            HttpMethod.POST,
            Route.MONTHLY_SAVINGS_CREATE_PATH.value.format(account_id),
            {
                "amount": amount,
                "autogiro": {
                    "dayOfMonth": transfer_day_of_month,
                    "externalClearingAndAccount": clearing_and_account_number,
                },
                "fundDistribution": {
                    "dayOfMonth": purchase_day_of_month,
                    "fundDistributions": fund_distribution,
                },
            },
        )

    def get_transactions_details(
        self,
        transaction_details_types: Optional[Sequence[TransactionsDetailsType]] = [],
        transactions_from: Optional[date] = None,
        transactions_to: Optional[date] = None,
        isin: Optional[str] = None,
        max_elements: Optional[int] = 1000,
    ) -> Transactions:
        """Get transactions, optionally apply criteria.

        Args:

            transaction_types: One or more transaction types.

            transactions_from: Fetch transactions from this date.

            transactions_to: Fetch transactions to this date.

            isin: Only fetch transactions for specified isin.

            max_elements: Limit result to N transactions.
        """
        options = {}
        options["maxElements"] = max_elements

        if transaction_details_types:
            options["transactionTypes"] = ",".join(
                [type.value for type in transaction_details_types]
            )
        if transactions_from:
            options["from"] = transactions_from.isoformat()
        if transactions_to:
            options["to"] = transactions_to.isoformat()
        if isin:
            options["isin"] = isin

        return self.__call(
            HttpMethod.GET, Route.TRANSACTIONS_DETAILS_PATH.value, options
        )

    def get_note_as_pdf(self, url_parameter_id: str, note_id: str):
        return self.__call(
            HttpMethod.GET,
            Route.NOTE_PATH.value.format(url_parameter_id, note_id),
            return_content=True,
        )

    def set_price_alert(
        self,
        order_book_id: str,
        price: float,
        valid_until: date,
        notification: bool = True,
        email: bool = False,
        sms: bool = False,
    ):
        """
        Sets a price alert for the specified orderbook and returns all the existing alerts.

        Returns:

            [
                {
                    'alertId': str,
                    'accountId': str,
                    'price': float,
                    'validUntil': str,
                    'direction': str,
                    'email': bool,
                    'notification': bool,
                    'sms': bool,
                }
            ]
        """

        return self.__call(
            HttpMethod.POST,
            Route.PRICE_ALERT_PATH.value.format(order_book_id),
            {
                "price": price,
                "validUntil": valid_until.isoformat(),
                "notification": notification,
                "email": email,
                "sms": sms,
            },
        )

    def get_price_alert(self, order_book_id: str) -> List[PriceAlert]:
        """Gets all the price alerts for the specified orderbook"""

        return self.__call(
            HttpMethod.GET,
            Route.PRICE_ALERT_PATH.value.format(order_book_id),
        )

    def delete_price_alert(self, order_book_id: str, alert_id: str):
        """
        Deletes a price alert from the specified orderbook and returns the remaining alerts.

        Returns:

            [
                {
                    'alertId': str,
                    'accountId': str,
                    'price': float,
                    'validUntil': str,
                    'direction': str,
                    'email': bool,
                    'notification': bool,
                    'sms': bool,
                }
            ]
        """
        return self.__call(
            HttpMethod.DELETE,
            Route.PRICE_ALERT_PATH.value.format(order_book_id, alert_id)
            + f"/{alert_id}",
        )

    def get_offers(self) -> List[Offer]:
        """Return current offers"""

        return self.__call(HttpMethod.GET, Route.CURRENT_OFFERS_PATH.value)<|MERGE_RESOLUTION|>--- conflicted
+++ resolved
@@ -210,15 +210,11 @@
         return response.json()
 
     async def subscribe_to_id(
-<<<<<<< HEAD
         self,
         channel: ChannelType,
         id: str,
         callback: Callable[[str, dict], Any],
         wait_for_reply_timeout_seconds = None
-=======
-        self, channel: ChannelType, id: str, callback: Callable[[str, dict], Any]
->>>>>>> d0cba88d
     ):
         await self.subscribe_to_ids(channel, [id], callback, wait_for_reply_timeout_seconds)
 
@@ -227,10 +223,7 @@
         channel: ChannelType,
         ids: Sequence[str],
         callback: Callable[[str, dict], Any],
-<<<<<<< HEAD
         wait_for_reply_timeout_seconds = None
-=======
->>>>>>> d0cba88d
     ):
         if not callable(callback):
             raise ValueError("callback parameter has to be a function!")
@@ -238,16 +231,12 @@
         if not self._socket._connected:
             await self._socket.init()
 
-<<<<<<< HEAD
         await self._socket.subscribe_to_ids(
             channel,
             ids,
             callback,
             wait_for_reply_timeout_seconds
         )
-=======
-        await self._socket.subscribe_to_ids(channel, ids, callback)
->>>>>>> d0cba88d
 
     def get_overview(self) -> Overview:
         """Get account and category overviews"""
