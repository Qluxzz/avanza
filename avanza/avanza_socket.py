--- conflicted
+++ resolved
@@ -78,7 +78,6 @@
         )
 
     async def __socket_subscribe(
-<<<<<<< HEAD
         self,
         subscription_string,
         callback: Callable[[str, dict], Any],
@@ -92,11 +91,14 @@
         }
 
         self._subscribe_event.clear()
-        await self.__send({
-            'channel': '/meta/subscribe',
-            'clientId': self._client_id,
-            'subscription': subscription_string
-        })
+
+        await self.__send(
+            {
+                "channel": "/meta/subscribe",
+                "clientId": self._client_id,
+                "subscription": subscription_string,
+            }
+        )
 
         # Wait for subscription ack message.
         if wait_for_reply_timeout_seconds is not None:
@@ -104,22 +106,6 @@
                 await asyncio.wait_for(self._subscribe_event.wait(), timeout=wait_for_reply_timeout_seconds)
             except asyncio.TimeoutError:
                 logger.warning('timeout waiting for subscription reply!')
-
-    async def __send(self, message):
-        wrapped_message = [
-=======
-        self, subscription_string, callback: Callable[[str, dict], Any]
-    ):
-        self._subscriptions[subscription_string] = {"callback": callback}
-
-        await self.__send(
->>>>>>> d0cba88d
-            {
-                "channel": "/meta/subscribe",
-                "clientId": self._client_id,
-                "subscription": subscription_string,
-            }
-        )
 
     async def __send(self, message):
         wrapped_message = [{**message, "id": str(self._message_count)}]
@@ -186,12 +172,8 @@
         if subscription is None:
             raise ValueError("No subscription channel found on subscription message")
 
-<<<<<<< HEAD
         self._subscriptions[subscription]['client_id'] = self._client_id
         self._subscribe_event.set()
-=======
-        self._subscriptions[subscription]["client_id"] = self._client_id
->>>>>>> d0cba88d
 
     async def __socket_message_handler(self):
         message_action = {
@@ -223,15 +205,11 @@
                 await action(message)
 
     async def subscribe_to_id(
-<<<<<<< HEAD
         self,
         channel: ChannelType,
         id: str,
         callback: Callable[[str, dict], Any],
         wait_for_reply_timeout_seconds,
-=======
-        self, channel: ChannelType, id: str, callback: Callable[[str, dict], Any]
->>>>>>> d0cba88d
     ):
         return await self.subscribe_to_ids(channel, [id], callback, wait_for_reply_timeout_seconds)
 
@@ -240,10 +218,7 @@
         channel: ChannelType,
         ids: Sequence[str],
         callback: Callable[[str, dict], Any],
-<<<<<<< HEAD
         wait_for_reply_timeout_seconds
-=======
->>>>>>> d0cba88d
     ):
         valid_channels_for_multiple_ids = [
             ChannelType.ORDERS,
